# PowerShellForGitHub PowerShell Module
## Usage

#### Table of Contents
*   [Logging](#logging)
*   [Telemetry](#telemetry)
*   [Examples](#examples)
    *   [Analytics](#analytics)
        *   [Querying Issues](#querying-issues)
        *   [Querying Pull Requests](#querying-pull-requests)
        *   [Querying Collaborators](#querying-collaborators)
        *   [Querying Contributors](#querying-contributors)
        *   [Quering Team and Organization Membership](#querying-team-and-organization-membership)
    *   [Labels](#labels)
        *   [Getting Labels for a Repository](#getting-labels-for-a-repository)
        *   [Adding a New Label to a Repository](#adding-a-new-label-to-a-repository)
        *   [Removing a Label From a Repository](#removing-a-label-from-a-repository)
        *   [Updating a Label With a New Name and Color](#updating-a-label-with-a-new-name-and-color)
        *   [Bulk Updating Labels in a Repository](#bulk-updating-labels-in-a-repository)
    *   [Users](#users)
        *   [Getting the current authenticated user](#getting-the-current-authenticated-user)
        *   [Updating the current authenticated user](#updating-the-current-authenticated-user)
        *   [Getting any user](#getting-any-user)
        *   [Getting all users](#getting-all-users)
    *   [Forks](#forks)
        *   [Get all the forks for a repository](#get-all-the-forks-for-a-repository)
        *   [Create a new fork](#create-a-new-fork)
    *   [Traffic](#traffic)
        *   [Get the referrer traffic for a repository](#get-the-referrer-traffic-for-a-repository)
        *   [Get the popular content for a repository](#get-the-popular-content-for-a-repository)
        *   [Get the number of views for a repository](#get-the-number-of-views-for-a-repository)
        *   [Get the number of clones for a repository](#get-the-number-of-clones-for-a-repository)
<<<<<<< HEAD
    *   [Comments](#comments)
        *   [Get comments from an issue](#get-comments-from-an-issue)
        *   [Get comments from a repository](#get-comments-from-a-repository)
        *   [Get a single comment](#get-a-single-comment)
        *   [Adding a new comment to an issue](#adding-a-new-comment-to-an-issue)
        *   [Editing an existing comment](#editing-an-existing-comment)
        *   [Removing a comment](#removing-a-comment)
=======
    *   [Assignees](#assignees)
        *   [Get assignees](#get-assignees)
        *   [Check assignee permission](#check-assignee-permission)
        *   [Add assignee to an issue](#add-assignee-to-an-issue)
        *   [Remove assignee from an issue](#remove-assignee-from-an-issue)

>>>>>>> 680696a8
----------

## Logging

All commands will log to the console, as well as to a log file, by default.
The logging is affected by configuration properties (which can be checked with
`Get-GitHubConfiguration` and changed with `Set-GitHubConfiguration`).

 **`LogPath`** [string] The logfile. Defaults to
   `$env:USERPROFILE\Documents\PowerShellForGitHub.log`

 **`DisableLogging`** [bool] Defaults to `$false`.

 **`LogTimeAsUtc`** [bool] Defaults to `$false`. If `$false`, times are logged in local time.
    When `$true`, times are logged using UTC (and those timestamps will end with a Z per the
    [W3C standard](http://www.w3.org/TR/NOTE-datetime))

 **`LogProcessId`** [bool] Defaults to `$false`. If `$true`, the
    Process ID (`$global:PID`) of the current PowerShell process will be added
    to every log entry.  This can be helpful if you have situations where
    multiple instances of this module run concurrently and you want to
    more easily isolate the log entries for one process.  An alternative
    solution would be to use `Set-GitHubConfiguration -LogPath <path> -SessionOnly` to specify a
    different log file for each PowerShell process. An easy way to view the filtered
    entries for a session is (replacing `PID` with the PID that you are interested in):

    Get-Content -Path <logPath> -Encoding UTF8 | Where { $_ -like '*[[]PID[]]*' }

----------

## Telemetry

In order to track usage, gauge performance and identify areas for improvement, telemetry is
employed during execution of commands within this module (via Application Insights).  For more
information, refer to the [Privacy Policy](README.md#privacy-policy).

> You may notice some needed assemblies for communicating with Application Insights being
> downloaded on first run of a command within each PowerShell session.  The
> [automatic dependency downloads](#automatic-dependency-downloads) section of the setup
> documentation describes how you can avoid having to always re-download the telemetry assemblies
> in the future.

We recommend that you always leave the telemetry feature enabled, but a situation may arise where
it must be disabled for some reason.  In this scenario, you can disable telemetry by calling:

```powershell
Set-GitHubConfiguration -DisableTelemetry -SessionOnly
```

The effect of that value will last for the duration of your session (until you close your
console window).  To make that change permanent, remove `-SessionOnly` from that call.

The following type of information is collected:
 * Every major command executed (to gauge usefulness of the various commands)
 * Types of parameters used with the command
 * Error codes / information

The following information is also collected, but the reported information is only reported
in the form of an SHA512 Hash (to protect PII (personal identifiable information)):
 * Username
 * OwnerName
 * RepositoryName
 * OrganizationName

The hashing of the above items can be disabled (meaning that the plaint-text data will be reported
instead of the _hash_ of the data) by setting

```powershell
Set-GitHubConfiguration -DisablePiiProtection -SessionOnly
```

Similar to `DisableTelemetry`, the effect of this value will only last for the duration of
your session (until you close your console window), unless you call it without `-SessionOnly`.

The first time telemetry is tracked in a new PowerShell session, a reminder message will be displayed
to the user.  To suppress this reminder in the future, call:

```powershell
Set-GitHubConfiguration -SuppressTelemetryReminder
```

Finally, the Application Insights Key that the telemetry is reported to is exposed as

```powershell
Get-GitHubConfiguration -Name ApplicationInsightsKey
```
It is requested that you do not change this value, otherwise the telemetry will not be reported to
us for analysis.  We expose it here for complete transparency.

----------

## Examples

### Analytics

#### Querying Issues

```powershell
# Getting all of the issues from the PowerShell\xPSDesiredStateConfiguration repository
$issues = Get-GitHubIssue -OwnerName PowerShell -RepositoryName 'xPSDesiredStateConfiguration'
```

```powershell
# An example of accomplishing what Get-GitHubIssueForRepository (from v0.1.0) used to do.
# Get all of the issues from multiple repos, but only return back the ones that were created within
# past two weeks.
$repos = @('https://github.com/powershell/xpsdesiredstateconfiguration', 'https://github.com/powershell/xactivedirectory')
$issues = @()
$repos | ForEach-Object { $issues += Get-GitHubIssue -Uri $_ }
$issues | Where-Object { $_.created_at -gt (Get-Date).AddDays(-14) }
```

```powershell
# An example of accomplishing what Get-GitHubWeeklyIssueForRepository (from v0.1.0) used to do.
# Get all of the issues from multiple repos, and group them by the week in which they were created.
$repos = @('https://github.com/powershell/xpsdesiredstateconfiguration', 'https://github.com/powershell/xactivedirectory')
$issues = @()
$repos | ForEach-Object { $issues += Get-GitHubIssue -Uri $_ }
$issues | Group-GitHubIssue -Weeks 12 -DateType 'created'
```

```powershell
# An example of accomplishing what Get-GitHubTopIssueRepository (from v0.1.0) used to do.
# Get all of the issues from multiple repos, and sort the repos by the number issues that they have.
$repos = @('https://github.com/powershell/xpsdesiredstateconfiguration', 'https://github.com/powershell/xactivedirectory')
$issueCounts = @()
$issueSearchParams = @{
    'State' = 'open'
}
$repos | ForEach-Object { $issueCounts += ([PSCustomObject]@{ 'Uri' = $_; 'Count' = (Get-GitHubIssue -Uri $_ @issueSearchParams).Count }) }
$issueCounts | Sort-Object -Property Count -Descending
```

#### Querying Pull Requests

```powershell
# Getting all of the pull requests from the PowerShell\PowerShellForGitHub repository
$issues = Get-GitHubIssue -OwnerName PowerShell -RepositoryName 'PowerShellForGitHub'
```

```powershell
# An example of accomplishing what Get-GitHubPullRequestForRepository (from v0.1.0) used to do.
# Get all of the pull requests from multiple repos, but only return back the ones that were created
# within the past two weeks.
$repos = @('https://github.com/powershell/xpsdesiredstateconfiguration', 'https://github.com/powershell/xactivedirectory')
$pullRequests = @()
$repos | ForEach-Object { $pullRequests += Get-GitHubPullRequest -Uri $_ }
$pullRequests | Where-Object { $_.created_at -gt (Get-Date).AddDays(-14) }
```

```powershell
# An example of accomplishing what Get-GitHubWeeklyPullRequestForRepository (from v0.1.0) used to do.
# Get all of the pull requests from multiple repos, and group them by the week in which they were merged.
$repos = @('https://github.com/powershell/xpsdesiredstateconfiguration', 'https://github.com/powershell/xactivedirectory')
$pullRequests = @()
$repos | ForEach-Object { $pullRequests += Get-GitHubPullRequest -Uri $_ }
$pullRequests | Group-GitHubPullRequest -Weeks 12 -DateType 'merged'
```

```powershell
# An example of accomplishing what Get-GitHubTopPullRequestRepository (from v0.1.0) used to do.
# Get all of the pull requests from multiple repos, and sort the repos by the number
# of closed pull requests that they have had within the past two weeks.
$repos = @('https://github.com/powershell/xpsdesiredstateconfiguration', 'https://github.com/powershell/xactivedirectory')
$pullRequestCounts = @()
$pullRequestSearchParams = @{
    'State' = 'closed'
}
$repos |
    ForEach-Object {
        $pullRequestCounts += ([PSCustomObject]@{
            'Uri' = $_;
            'Count' = (
                (Get-GitHubPullRequest -Uri $_ @pullRequestSearchParams) |
                    Where-Object { $_.completed_at -gt (Get-Date).AddDays(-14) }
            ).Count
        }) }

$pullRequestCounts | Sort-Object -Property Count -Descending
```

#### Querying Collaborators

```powershell
$collaborators = Get-GitHubRepositoryCollaborators`
    -Uri @('https://github.com/PowerShell/DscResources')
```

#### Querying Contributors

```powershell
# Getting all of the contributors for a single repository
$contributors = Get-GitHubRepositoryContributor -OwnerName 'PowerShell' -RepositoryName 'PowerShellForGitHub' }
```

```powershell
# An example of accomplishing what Get-GitHubRepositoryContributors (from v0.1.0) used to do.
# Getting all of the contributors for a set of repositories
$repos = @('https://github.com/PowerShell/DscResources', 'https://github.com/PowerShell/xWebAdministration')
$contributors = @()
$repos | ForEach-Object { $contributors += Get-GitHubRepositoryContributor -Uri $_ }
```

```powershell
# An example of accomplishing what Get-GitHubRepositoryUniqueContributor (from v0.1.0) used to do.
# Getting the unique set of contributors from the previous results of Get-GitHubRepositoryContributor
Get-GitHubRepositoryContributor -OwnerName 'PowerShell' -RepositoryName 'PowerShellForGitHub' } |
    Select-Object -ExpandProperty author |
    Select-Object -ExpandProperty login -Unique
    Sort-Object
```

#### Quering Team and Organization Membership

```powershell
$organizationMembers = Get-GitHubOrganizationMembers -OrganizationName 'OrganizationName'
$teamMembers = Get-GitHubTeamMembers -OrganizationName 'OrganizationName' -TeamName 'TeamName'
```

----------

### Labels

#### Getting Labels for a Repository
```powershell
$labels = Get-GitHubLabel -OwnerName Powershell -RepositoryName DesiredStateConfiguration
```

#### Adding a New Label to a Repository
```powershell
New-GitHubLabel -OwnerName Powershell -RepositoryName DesiredStateConfiguration -Name TestLabel -Color BBBBBB
```

#### Removing a Label From a Repository
```powershell
Remove-GitHubLabel -OwnerName Powershell -RepositoryName desiredstateconfiguration -Name TestLabel
```

#### Updating a Label With a New Name and Color
```powershell
Update-GitHubLabel -OwnerName Powershell -RepositoryName DesiredStateConfiguration -Name TestLabel -NewName NewTestLabel -Color BBBB00
```

#### Bulk Updating Labels in a Repository
```powershell
$labels = @( @{ 'name' = 'Label1'; 'color' = 'BBBB00'; 'description' = 'My label description' }, @{ 'name' = 'Label2'; 'color' = 'FF00000' })
Set-GitHubLabel -OwnerName Powershell -RepositoryName DesiredStateConfiguration -Label $labels
```

----------

### Users

#### Getting the current authenticated user
```powershell
Get-GitHubUser -Current
```

#### Updating the current authenticated user
```powershell
Update-GitHubCurrentUser -Location 'Seattle, WA' -Hireable:$false
```

#### Getting any user
```powershell
Get-GitHubUser -Name octocat
```

#### Getting all users
```powershell
Get-GitHubUser
```
> Warning: This will take a while.  It's getting _every_ GitHub user.

----------

### Forks

#### Get all the forks for a repository
```powershell
Get-GitHubRepositoryFork -OwnerName PowerShell -RepositoryName PowerShellForGitHub
```

#### Create a new fork
```powershell
New-GitHubRepositoryForm -OwnerName PowerShell -RepositoryName PowerShellForGitHub
```

----------

### Traffic

#### Get the referrer traffic for a repository
```powershell
Get-GitHubReferrerTraffic -OwnerName PowerShell -RepositoryName PowerShellForGitHub
```

#### Get the popular content for a repository
```powershell
Get-GitHubPathTraffic -OwnerName PowerShell -RepositoryName PowerShellForGitHub
```

#### Get the number of views for a repository
```powershell
Get-GitHubViewTraffic -OwnerName PowerShell -RepositoryName PowerShellForGitHub -Per 'week'
```

#### Get the number of clones for a repository
```powershell
Get-GitHubCloneTraffic -OwnerName PowerShell -RepositoryName PowerShellForGitHub -Per 'day'
```

<<<<<<< HEAD
### Comments

#### Get comments from an issue
```powershell
Get-GitHubIssueComment -OwnerName Powershell -RepositoryName PowerShellForGitHub -Issue 1
```

#### Get comments from a repository
```powershell
Get-GitHubRepositoryComment -OwnerName Powershell -RepositoryName PowerShellForGitHub -Sort created -Direction asc -Since '2011-04-14T16:00:49Z'
```

#### Get a single comment
```powershell
Get-GitHubComment -OwnerName Powershell -RepositoryName PowerShellForGitHub -CommentID 1
```

#### Adding a new comment to an issue
```powershell
New-GitHubComment -OwnerName Powershell -RepositoryName PowerShellForGitHub -Issue 1 -Body "Testing this API"
```

#### Editing an existing comment
```powershell
Set-GitHubComment -OwnerName Powershell -RepositoryName PowerShellForGitHub -CommentID 1 -Body "Testing this API"
```

#### Removing a comment
```powershell
Remove-GitHubComment -OwnerName Powershell -RepositoryName PowerShellForGitHub -CommentID 1
=======
----------

### Assignees

#### Get assignees
```powershell
Get-GitHubAsignee -OwnerName Powershell -RepositoryName PowerShellForGitHub
```

#### Check assignee permission
```powershell
$HasPermission = Test-GitHubAssignee -OwnerName Powershell -RepositoryName PowerShellForGitHub -Assignee "LoginID123"
```

#### Add assignee to an issue
```powershell
New-GithubAssignee -OwnerName Powershell -RepositoryName PowerShellForGitHub -Assignees $assignees -Issue 1
```

#### Remove assignee from an issue
```powershell
Remove-GithubAssignee -OwnerName Powershell -RepositoryName PowerShellForGitHub -Assignees $assignees -Issue 1
>>>>>>> 680696a8
```<|MERGE_RESOLUTION|>--- conflicted
+++ resolved
@@ -30,7 +30,11 @@
         *   [Get the popular content for a repository](#get-the-popular-content-for-a-repository)
         *   [Get the number of views for a repository](#get-the-number-of-views-for-a-repository)
         *   [Get the number of clones for a repository](#get-the-number-of-clones-for-a-repository)
-<<<<<<< HEAD
+    *   [Assignees](#assignees)
+        *   [Get assignees](#get-assignees)
+        *   [Check assignee permission](#check-assignee-permission)
+        *   [Add assignee to an issue](#add-assignee-to-an-issue)
+        *   [Remove assignee from an issue](#remove-assignee-from-an-issue)
     *   [Comments](#comments)
         *   [Get comments from an issue](#get-comments-from-an-issue)
         *   [Get comments from a repository](#get-comments-from-a-repository)
@@ -38,14 +42,6 @@
         *   [Adding a new comment to an issue](#adding-a-new-comment-to-an-issue)
         *   [Editing an existing comment](#editing-an-existing-comment)
         *   [Removing a comment](#removing-a-comment)
-=======
-    *   [Assignees](#assignees)
-        *   [Get assignees](#get-assignees)
-        *   [Check assignee permission](#check-assignee-permission)
-        *   [Add assignee to an issue](#add-assignee-to-an-issue)
-        *   [Remove assignee from an issue](#remove-assignee-from-an-issue)
-
->>>>>>> 680696a8
 ----------
 
 ## Logging
@@ -358,8 +354,32 @@
 Get-GitHubCloneTraffic -OwnerName PowerShell -RepositoryName PowerShellForGitHub -Per 'day'
 ```
 
-<<<<<<< HEAD
-### Comments
+----------
+
+### Assignees
+
+#### Get assignees
+```powershell
+Get-GitHubAsignee -OwnerName Powershell -RepositoryName PowerShellForGitHub
+```
+
+#### Check assignee permission
+```powershell
+$HasPermission = Test-GitHubAssignee -OwnerName Powershell -RepositoryName PowerShellForGitHub -Assignee "LoginID123"
+```
+
+#### Add assignee to an issue
+```powershell
+New-GithubAssignee -OwnerName Powershell -RepositoryName PowerShellForGitHub -Assignees $assignees -Issue 1
+```
+
+#### Remove assignee from an issue
+```powershell
+Remove-GithubAssignee -OwnerName Powershell -RepositoryName PowerShellForGitHub -Assignees $assignees -Issue 1
+
+----------
+
+### Comments### Comments
 
 #### Get comments from an issue
 ```powershell
@@ -389,28 +409,4 @@
 #### Removing a comment
 ```powershell
 Remove-GitHubComment -OwnerName Powershell -RepositoryName PowerShellForGitHub -CommentID 1
-=======
-----------
-
-### Assignees
-
-#### Get assignees
-```powershell
-Get-GitHubAsignee -OwnerName Powershell -RepositoryName PowerShellForGitHub
-```
-
-#### Check assignee permission
-```powershell
-$HasPermission = Test-GitHubAssignee -OwnerName Powershell -RepositoryName PowerShellForGitHub -Assignee "LoginID123"
-```
-
-#### Add assignee to an issue
-```powershell
-New-GithubAssignee -OwnerName Powershell -RepositoryName PowerShellForGitHub -Assignees $assignees -Issue 1
-```
-
-#### Remove assignee from an issue
-```powershell
-Remove-GithubAssignee -OwnerName Powershell -RepositoryName PowerShellForGitHub -Assignees $assignees -Issue 1
->>>>>>> 680696a8
 ```